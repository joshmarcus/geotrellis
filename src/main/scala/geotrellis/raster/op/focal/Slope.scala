--- conflicted
+++ resolved
@@ -54,21 +54,15 @@
 class Slope(r:Op[Raster], zFactor:Op[Double]) extends FocalOp1[Double,Raster](r,Square(1),zFactor)({
   (r,n) => new SurfacePointCalculation[Raster] with DoubleRasterDataResult 
                                                with Initialization1[Double] {
-    var _zFactor = 0.0
+    var zFactor = 0.0
 
-<<<<<<< HEAD
-    override def init(r:Raster,z:Double) = {
-      super.init(r)
-      _zFactor = z
-=======
     override def init(r:Raster,z:Double,reOpt:Option[RasterExtent]) = {
       super.init(r,reOpt)
       zFactor = z
->>>>>>> 8d0b0416
     }
 
     def setValue(x:Int,y:Int,s:SurfacePoint) {
-      data.setDouble(x,y,degrees(s.slope(_zFactor)))
+      data.setDouble(x,y,degrees(s.slope(zFactor)))
     }
   }
 })